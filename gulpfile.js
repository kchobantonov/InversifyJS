"use strict";

//******************************************************************************
//* DEPENDENCIES
//******************************************************************************

// Enable ES6
// require("harmonize")(["harmony", "harmony-proxies", "harmony_proxies"]);

var gulp = require("gulp"),
    browserify = require("browserify"),
    source = require("vinyl-source-stream"),
    buffer = require("vinyl-buffer"),
    gulpTslint = require("gulp-tslint"),
    tslint = require("tslint"),
    tsc = require("gulp-typescript"),
    sourcemaps = require("gulp-sourcemaps"),
    uglify = require("gulp-uglify"),
    rename = require("gulp-rename"),
    runSequence = require("run-sequence"),
    mocha = require("gulp-mocha"),
    istanbul = require("gulp-istanbul"),
    karma = require("karma"),
    fs = require('fs'),
    del = require('del');

//******************************************************************************
//* CLEAN
//******************************************************************************
gulp.task("clean", function () {
    return del([
        "src/**/*.js",
        "test/**/*.test.js",
        "src/*.js",
        "test/*.test.js",
        "lib",
        "es",
        "amd"
    ]);
});

//******************************************************************************
//* LINT
//******************************************************************************
gulp.task("lint", function () {

    var program = tslint.Linter.createProgram("./tsconfig.json");

    return gulp.src([
        "src/**/**.ts",
        "test/**/**.test.ts"
    ])
        .pipe(gulpTslint({
            formatter: "stylish",
            program
        }))
        .pipe(gulpTslint.report());

});

//******************************************************************************
//* BUILD
//******************************************************************************
var tsLibProject = tsc.createProject("tsconfig.json", { module: "commonjs", typescript: require("typescript") });

gulp.task("build-lib", function () {
    return gulp.src([
        "src/**/*.ts"
    ])
        .pipe(tsLibProject())
        .on("error", function (err) {
            process.exit(1);
        })
        .js.pipe(gulp.dest("lib/"));
});

var tsAmdProject = tsc.createProject("tsconfig.json", { module: "amd", typescript: require("typescript") });

gulp.task("build-amd", function () {
    return gulp.src([
        "src/**/*.ts"
    ])
        .pipe(tsAmdProject())
        .on("error", function (err) {
            process.exit(1);
        })
        .js.pipe(gulp.dest("amd/"));
});

var tsEsProject = tsc.createProject("tsconfig.json", { module: "es2015", typescript: require("typescript") });

gulp.task("build-es", function () {
    return gulp.src([
        "src/**/*.ts"
    ])
        .pipe(tsEsProject())
        .on("error", function (err) {
            process.exit(1);
        })
        .js.pipe(gulp.dest("es/"));
});

var tsDtsProject = tsc.createProject("tsconfig.json", {
    declaration: true,
    noResolve: false,

    typescript: require("typescript")
});

gulp.task("build-dts", function () {
    return gulp.src([
        "src/**/*.ts"
    ])
        .pipe(tsDtsProject())
        .on("error", function (err) {
            process.exit(1);
        })
        .dts.pipe(gulp.dest("dts"));

});

//******************************************************************************
//* TESTS NODE
//******************************************************************************
var tstProject = tsc.createProject("tsconfig.json", { typescript: require("typescript") });

gulp.task("build-src", function () {
    return gulp.src([
        "src/**/*.ts"
    ])
        .pipe(sourcemaps.init())
        .pipe(tstProject())
        .on("error", function (err) {
            process.exit(1);
        })
        .js.pipe(sourcemaps.write(".", {
            sourceRoot: function (file) {
                return file.cwd + '/src';
            }
        }))
        .pipe(gulp.dest("src/"));
});

var tsTestProject = tsc.createProject("tsconfig.json", { typescript: require("typescript") });

gulp.task("build-test", function () {
    return gulp.src([
        "test/**/*.ts"
    ])
        .pipe(sourcemaps.init())
        .pipe(tsTestProject())
        .on("error", function (err) {
            process.exit(1);
        })
        .js.pipe(sourcemaps.write(".", {
            sourceRoot: function (file) {
                return file.cwd + '/test';
            }
        }))
        .pipe(gulp.dest("test/"));
});

gulp.task("istanbul:hook", function () {
    return gulp.src(["src/**/*.js"])
        .pipe(istanbul())
        .pipe(sourcemaps.write("."))
        .pipe(istanbul.hookRequire());
});

gulp.task("mocha", gulp.series("istanbul:hook", function () {
    return gulp.src([
        "node_modules/reflect-metadata/Reflect.js",
        "test/**/*.test.js"
    ])
        .pipe(mocha({ ui: "bdd" }))
        .on("error", function (err) {
            console.log(err);
            process.exit(1);
        })
        .pipe(istanbul.writeReports());

}));



//******************************************************************************
//* TESTS BROWSER
//******************************************************************************
gulp.task("bundle-test", function () {

    var mainJsFilePath = "test/inversify.test.js";
    var outputFolder = "temp/";
    var outputFileName = "bundle.test.js";

    var bundler = browserify({
        debug: true,
        standalone: "inversify"
    });

    return bundler.add(mainJsFilePath)
        .bundle()
        .pipe(source(outputFileName))
        .pipe(buffer())
        .pipe(sourcemaps.init({ loadMaps: true }))
        .pipe(sourcemaps.write("."))
        .pipe(gulp.dest(outputFolder));
});

gulp.task("karma", gulp.series("bundle-test", function (done) {
    new karma.Server({
        configFile: __dirname + "/karma.conf.js"
    }, function (code) {
        if (code === 1) {
            console.log('Browser test failures, exiting process');
            done('Browser test Failures');
        } else {
            console.log('Browser tests passed');

            done();
        }
    }).start();
}));

// Run browser testings on AppVeyor not in Travis CI
if (process.env.APPVEYOR) {
    gulp.task("test", gulp.series("mocha", "karma"));
} else {
    gulp.task("test", gulp.series("mocha"));
}

gulp.task('verify-dts', function(done){
    const file = fs.readFileSync(`${__dirname}/dts/syntax/constraint_helpers.d.ts`).toString();

    if(file.includes('TimerHandler')){
        throw new Error('Microsoft/TSJS-lib-generator/issues/559 bug was re-introduced.');
    }

    done();
});

//******************************************************************************
//* DEFAULT
//******************************************************************************
<<<<<<< HEAD
gulp.task("build", gulp.series("lint", gulp.parallel(
    "build-src",
    "build-es",
    "build-lib",
    "build-amd",
    "build-dts"), "verify-dts", "build-test"));

gulp.task("default", gulp.series("clean", "build", "test"));
=======
gulp.task("build",
    gulp.series(
        "lint",
        gulp.parallel(
            "build-src",
            "build-es",
            "build-lib",
            "build-amd",
            "build-dts"),
        "verify-dts",
        "build-test",
    ));

gulp.task(
    "default",
    gulp.series(
        "clean",
        "build",
        "test",
    ));
>>>>>>> 4bde8482
<|MERGE_RESOLUTION|>--- conflicted
+++ resolved
@@ -241,16 +241,7 @@
 //******************************************************************************
 //* DEFAULT
 //******************************************************************************
-<<<<<<< HEAD
-gulp.task("build", gulp.series("lint", gulp.parallel(
-    "build-src",
-    "build-es",
-    "build-lib",
-    "build-amd",
-    "build-dts"), "verify-dts", "build-test"));
-
-gulp.task("default", gulp.series("clean", "build", "test"));
-=======
+
 gulp.task("build",
     gulp.series(
         "lint",
@@ -270,5 +261,4 @@
         "clean",
         "build",
         "test",
-    ));
->>>>>>> 4bde8482
+    ));