# Changelog
All notable changes to this project from 5.0.0 forward will be documented in this file.

The format is based on [Keep a Changelog](https://keepachangelog.com/en/1.0.0/),
and this project adheres to [Semantic Versioning](https://semver.org/spec/v2.0.0.html).

## [Unreleased]
### Added
- Upgrade information for v4.x to v5.x

### Fixed
<<<<<<< HEAD
- Update `toConstructor`, `toFactory`, `toFunction`, `toAutoFactory`, `toProvider` and `toConstantValue` to have singleton scope #1297.
=======
- Fix `Target.isTagged()` to exclude `optional` from tag injections #1190.
>>>>>>> 28d20cc6

## [5.0.1] - 2018-10-17
### Added 
- Updating constructor injection wiki document with concrete injection example #922

### Changed
- Change GUID to incremented counter for better performance #882

### Fixed
- fix broken compilation by adding `.toString()` so symbols serialization #893
- Fix problem with applying options on Container.resolve (fix #914) #915
- Fixed documentation issues

## [4.14.0] - 2018-10-16
Deprecated - Replaced by 5.0.1<|MERGE_RESOLUTION|>--- conflicted
+++ resolved
@@ -9,11 +9,8 @@
 - Upgrade information for v4.x to v5.x
 
 ### Fixed
-<<<<<<< HEAD
+- Fix `Target.isTagged()` to exclude `optional` from tag injections #1190.
 - Update `toConstructor`, `toFactory`, `toFunction`, `toAutoFactory`, `toProvider` and `toConstantValue` to have singleton scope #1297.
-=======
-- Fix `Target.isTagged()` to exclude `optional` from tag injections #1190.
->>>>>>> 28d20cc6
 
 ## [5.0.1] - 2018-10-17
 ### Added 
