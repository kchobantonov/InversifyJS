--- conflicted
+++ resolved
@@ -1089,7 +1089,6 @@
         ).to.throw(ERROR_MSGS.CONTAINER_OPTIONS_INVALID_SKIP_BASE_CHECK);
     });
 
-<<<<<<< HEAD
     it("Should be able to inject when symbol property key ", () => {
         const weaponProperty = Symbol();
         interface Weapon {}
@@ -1126,7 +1125,6 @@
         expect(weapon).to.be.instanceOf(Shuriken);
     });
 
-=======
     it("container resolve should come from the same container", () => {
         @injectable()
         class CompositionRoot{}
@@ -1153,5 +1151,5 @@
         // tslint:disable-next-line: no-unused-expression
         expect(() => myContainer.resolve(CompositionRoot)).not.to.throw;
     })
->>>>>>> 393fc02d
+
 });